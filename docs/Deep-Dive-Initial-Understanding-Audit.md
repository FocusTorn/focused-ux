--- conflicted
+++ resolved
@@ -8,82 +8,15 @@
 
 ## **CRITICAL CONTEXT**
 
-<<<<<<< HEAD
-### **The Problem**
-
-- Packages in this monorepo have **significant variations** in their architecture
-- **Assuming all packages follow the same pattern** leads to incorrect implementations
-- **Missing architectural deviations** can cause build failures, test issues, and integration problems
-
-### **Real Example: Project Butler vs Ghost Writer**
-
-- **Ghost Writer Extension**: Depends only on `@fux/ghost-writer-core`
-- **Project Butler Extension**: Depends on `@fux/vscode-test-cli-config` AND `@fux/project-butler-core`
-- **Build Configuration**: Project Butler externalizes `js-yaml` in addition to `vscode`
-- **Testing**: Project Butler has integration tests, compilation tests, and special test targets
-- **Entry Points**: Project Butler uses `extension.ts`, Ghost Writer uses `index.ts`
-=======
 ### **PROBLEM STATEMENT**
 
 - **Issue**: Packages have significant architectural variations
 - **Risk**: Assuming uniform patterns leads to implementation failures
 - **Impact**: Build failures, test issues, integration problems
->>>>>>> 5e31154c
 
 ### **SOLUTION APPROACH**
 
-<<<<<<< HEAD
-## **The 6-Step Systematic Analysis Process**
-
-### **Step 0: AKA Alias Discovery and Workspace Analysis**
-
-**CRITICAL**: Before any package analysis, discover available aliases and understand the entire workspace architecture.
-
-#### **0.1 AKA Alias Discovery**
-
-```bash
-# ALWAYS run this first to discover available commands
-aka help
-```
-
-**Check for:**
-
-- **Package-specific aliases**: `dc`, `gw`, `pb`, `nh`, etc.
-- **Target aliases**: `b`, `t`, `tc`, `ti`, `tf`, etc.
-- **Expandable flags**: `s`, `v`, `stream`, etc.
-
-#### **0.2 Workspace Architecture Analysis**
-
-```bash
-# Understand the entire workspace structure
-nx_workspace
-```
-
-**Map the workspace to understand:**
-
-- **All package dependencies** and relationships
-- **Package types** (core/ext/shared/tool) and their roles
-- **Build configurations** and variations
-- **Testing strategies** across packages
-- **How the target package fits** into the overall system
-
-#### **0.3 Command Execution Protocol**
-
-**ALWAYS use AKA aliases instead of raw nx commands:**
-
-```bash
-# ❌ NEVER do this
-nx test @fux/package-name-core
-nx build @fux/package-name-ext
-
-# ✅ ALWAYS do this
-{package-alias} t      # Test package (full)
-{package-alias}c t     # Test package core
-{package-alias}e t     # Test package extension
-```
-=======
 **REFERENCE DOCUMENTS:**
->>>>>>> 5e31154c
 
 - **Primary**: `docs/Package-Specific-Details.md` - Complete pattern reference
 - **Secondary**: `docs/Architecture.md` - Overall architecture context
@@ -91,119 +24,6 @@
 
 **PATTERN CLASSIFICATION:**
 
-<<<<<<< HEAD
-#### **1.1 Package Dependencies Analysis**
-
-```bash
-# Always run this first
-nx_project_details @fux/package-name
-```
-
-**Check for:**
-
-- **Core packages**: Should have minimal external dependencies
-- **Extension packages**: Should depend on their core package
-- **Shared packages**: May be consumed by multiple packages
-- **Tool packages**: Should be standalone utilities
-
-#### **1.2 Package Type and Role Verification**
-
-- **Core packages**: `packages/{feature}/core/` - Pure business logic
-- **Extension packages**: `packages/{feature}/ext/` - VSCode integration
-- **Shared packages**: `libs/shared/` - Utilities for other packages
-- **Tool packages**: `libs/tools/{tool-name}/` - Standalone utilities
-
-#### **1.3 Build Configuration Analysis**
-
-**Core packages should have:**
-
-- `bundle: false` (library mode)
-- `format: ["esm"]` (ES modules)
-- `external: ["vscode", "dependency1", "dependency2"]` (all dependencies externalized)
-
-**Extension packages should have:**
-
-- `bundle: true` (application mode)
-- `format: ["cjs"]` (CommonJS for VSCode)
-- `external: ["vscode"]` (or additional dependencies as needed)
-
-#### **1.4 CRITICAL: Package Variations and Deviations Analysis**
-
-**This is the most important step!** Check for deviations from standard patterns:
-
-##### **Extension Dependencies**
-
-- **Standard**: Extension depends only on its core package
-- **Variation**: Extension depends on additional shared packages
-    - Example: `@fux/project-butler-ext` depends on `@fux/vscode-test-cli-config`
-
-##### **Build Externalization**
-
-- **Standard**: Only `vscode` externalized
-- **Variation**: Additional dependencies externalized
-    - Example: `external: ["vscode", "js-yaml"]`
-
-##### **Testing Complexity**
-
-- **Standard**: Basic `test` and `test:full` targets
-- **Variation**: Integration tests, compilation tests, special test targets
-    - Example: `test:compile`, `test:integration`, `test:integration:full`
-
-##### **Entry Point Patterns**
-
-- **Standard**: Uses `index.ts` as main entry point
-- **Variation**: Uses `extension.ts` or other entry points
-    - Example: `main: "packages/project-butler/ext/src/extension.ts"`
-
-##### **Package.json Patterns**
-
-- **Standard**: `packageMain: "./dist/index.cjs"`
-- **Variation**: Different main field patterns
-    - Example: `packageMain: "./dist/extension.cjs"`
-
-##### **Additional Targets**
-
-- **Standard**: `build`, `test`, `lint`, `audit`
-- **Variation**: Custom targets beyond standard patterns
-    - Example: `test:compile`, `test:integration`, `package:dev`
-
-#### **1.5 Document Architectural Deviations**
-
-**For each deviation found:**
-
-- **Document the variation** and its purpose
-- **Understand the rationale** behind the deviation
-- **Plan how to handle** the variation in your implementation
-- **Verify the deviation** doesn't break your assumptions
-
-### **Step 2: Architectural Pattern Validation**
-
-#### **2.1 Core Package Validation**
-
-- ✅ **No shared dependencies** - Self-contained "guinea pig" packages
-- ✅ **Type imports only** - `import type { Uri } from 'vscode'`
-- ✅ **Direct service instantiation** - No DI containers
-- ✅ **Pure business logic** - No VSCode integration code
-
-#### **2.2 Extension Package Validation**
-
-- ✅ **Depends on core package** - Primary dependency
-- ✅ **Local adapters** - VSCode integration through local adapters
-- ✅ **CommonJS bundle** - For VSCode compatibility
-- ✅ **Minimal dependencies** - Beyond core package
-
-#### **2.3 Shared Package Validation**
-
-- ✅ **Utility consumption** - Used by other packages
-- ✅ **No VSCode dependencies** - Pure utility functions
-- ✅ **Proper exports** - Clear public API
-
-#### **2.4 Tool Package Validation**
-
-- ✅ **Standalone execution** - Runs directly with tsx
-- ✅ **No build step** - Direct execution
-- ✅ **Self-contained** - Minimal dependencies
-=======
 - **Intentional Patterns**: Documented architectural decisions (e.g., integration testing frameworks)
 - **Feature-Specific Requirements**: Package-specific needs (e.g., asset processing)
 - **Actual Deviations**: Real issues requiring correction
@@ -497,7 +317,6 @@
 ✅ **Direct Execution**: Runs directly with tsx command
 ✅ **No Build Required**: Direct execution without build step
 ✅ **Self-Contained**: Minimal dependencies for standalone operation
->>>>>>> 5e31154c
 
 ### **Step 3: Build Configuration Verification**
 
@@ -612,23 +431,7 @@
 
 ## **Common Pitfalls to Avoid**
 
-<<<<<<< HEAD
-### **1. Ignoring AKA Alias Mandate**
-
-- **Problem**: Using raw `nx` commands instead of `aka` aliases
-- **Solution**: Always run `aka help` first and use package-specific aliases
-- **Prevention**: Make AKA alias discovery Step 0 of the analysis process
-
-### **2. Focusing on Individual Packages Without Workspace Analysis**
-
-- **Problem**: Diving into specific packages without understanding the broader context
-- **Solution**: Always start with workspace-level analysis using `nx_workspace`
-- **Prevention**: Make workspace analysis mandatory before package-specific work
-
-### **3. Assuming All Packages Follow the Same Pattern**
-=======
 ### **1. Assuming All Packages Follow the Same Pattern**
->>>>>>> 5e31154c
 
 - **Problem**: Treating all extensions as identical
 - **Solution**: Always check for variations and deviations
@@ -636,81 +439,44 @@
 
 ### **4. Missing Additional Dependencies**
 
-<<<<<<< HEAD
-=======
 ### **2. Missing Additional Dependencies**
 
->>>>>>> 5e31154c
 - **Problem**: Not checking for shared package dependencies
 - **Solution**: Analyze all dependencies, not just core packages
 - **Prevention**: Complete dependency mapping in workspace analysis
 
 ### **5. Ignoring Testing Complexity**
 
-<<<<<<< HEAD
-=======
 ### **3. Ignoring Testing Complexity**
 
->>>>>>> 5e31154c
 - **Problem**: Assuming all packages have the same testing needs
 - **Solution**: Check for integration tests, compilation tests, etc.
 - **Prevention**: Systematic testing strategy analysis
 
 ### **6. Overlooking Entry Point Variations**
 
-<<<<<<< HEAD
-=======
 ### **4. Overlooking Entry Point Variations**
 
->>>>>>> 5e31154c
 - **Problem**: Assuming all packages use the same entry point
 - **Solution**: Verify main field and entry point patterns
 - **Prevention**: Entry point pattern analysis in systematic review
 
 ### **7. Not Checking Build Externalization**
 
-<<<<<<< HEAD
-=======
 ### **5. Not Checking Build Externalization**
 
->>>>>>> 5e31154c
 - **Problem**: Assuming all packages externalize the same dependencies
 - **Solution**: Verify what's in the external array
 - **Prevention**: Build configuration analysis in systematic review
 
 ## **Package-Specific Details**
 
-<<<<<<< HEAD
-### **Ghost Writer (Standard Pattern)**
-
-```json
-{
-    "dependencies": ["@fux/ghost-writer-core"],
-    "external": ["vscode"],
-    "main": "./dist/index.cjs",
-    "entryPoints": ["packages/ghost-writer/ext/src/index.ts"]
-}
-```
-
-### **Project Butler (Variation Pattern)**
-
-```json
-{
-    "dependencies": ["@fux/vscode-test-cli-config", "@fux/project-butler-core"],
-    "external": ["vscode", "js-yaml"],
-    "main": "./dist/extension.cjs",
-    "entryPoints": ["packages/project-butler/ext/src/extension.ts"],
-    "targets": ["test:compile", "test:integration", "test:integration:full"]
-}
-```
-=======
 **For detailed information about package variations, patterns, and specific implementations, see:**
 
 - **Package-Specific-Details.md**: Complete reference for all package variations and architectural patterns
 - **Feature-specific variations**: Dynamicons, Project Butler, Ghost Writer, and other packages
 - **Standard patterns**: Entry points, dependencies, testing complexity, and build configurations
 - **Intentional vs. actual deviations**: Distinguishes between intended patterns and real issues
->>>>>>> 5e31154c
 
 ## **Conclusion**
 
